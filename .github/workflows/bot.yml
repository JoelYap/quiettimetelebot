--- conflicted
+++ resolved
@@ -12,12 +12,7 @@
     steps:
     - name: Checkout code
       uses: actions/checkout@v4
-<<<<<<< HEAD
-=======
-      with:
-        token: ${{ secrets.GITHUB_TOKEN }}
->>>>>>> 425ea13f
-        
+      
     - name: Set up Python
       uses: actions/setup-python@v4
       with:
